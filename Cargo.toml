--- conflicted
+++ resolved
@@ -21,11 +21,6 @@
 [dependencies]
 twox-hash = "1.1"
 serde_derive = "1.0"
-<<<<<<< HEAD
 serde = { version = "1.0", features = ["derive"] }
-rand = "0.5"
-=======
-serde = "1.0"
 rand = "0.7"
->>>>>>> 15b2c50b
 packed_simd = { version = "0.3", features = ["into_bits"] }